from __future__ import annotations
import logging
import itertools
from collections.abc import Generator
from contextlib import contextmanager
from typing import Iterable, Union, Optional, Callable

import sbol3
from rdflib import URIRef
from sbol3.refobj_property import ReferencedURI, ReferencedObjectList, ReferencedObjectSingleton
import tyto

#########################
# Collection of miscellaneous helper functions for utilities package
# These should be considered experimental and may be removed at any time


class SBOLObjectNotFound(Exception):
    """Base Exception to be raised when an SBOL object lookup fails"""
    pass


class TopLevelNotFound(SBOLObjectNotFound):
    """A missing TopLevel object may be resolved be retrieving the object"""
    pass


class ChildNotFound(SBOLObjectNotFound):
    """A child object should always be in the document, so if it is missing that is an error"""
    pass


def flatten(collection: Iterable[list]) -> list:
    """Deprecated: switch to using itertools.chain(*collection)"""
    logging.warning('Deprecated: switch to using itertools.chain(*collection)')
    return list(itertools.chain(*collection))


def id_sort(i: iter):
    """Sort a collection of SBOL objects and/or URIs by identity URI"""
    return sorted(i, key=lambda x: x.identity if isinstance(x, sbol3.Identified) else x)


def build_reference_cache(doc: sbol3.Document) -> dict[str, sbol3.Identified]:
    """Build a cache of identities from the given document to support
    faster lookups of referenced objects.

    :param doc: an sbol3 Document
    :returns: a cache of identities
    """
    cache = {}

    def cache_identity(obj: sbol3.Identified):
        cache[obj.identity] = obj
    doc.traverse(cache_identity)
    return cache


@contextmanager
def cached_references(doc: sbol3.Document) -> Generator[dict[str, sbol3.Identified]]:
    """Context manager for a document reference cache for use with
    find_child and find_top_level.

    ```python
    with cached_references(doc) as cache:
        find_top_level(component1.sequences[0], cache)
    ```

    Can also be used implicitly, without passing the cache as an argument:
    ```python
    with cached_references(doc):
        find_top_level(component1.sequences[0])
    ```

    :param doc: an sbol3 Document
    :returns: a generator of a reference cache
    """
    # An existing cache is tucked away so that it can be restored when
    # this context is exited.
    try:
        old_cache = doc._sbol_utilities_reference_cache
    except AttributeError:
        # AttributeError means the document does not already have a
        # reference cache. Tuck away None as the preceding cache.
        old_cache = None
    doc._sbol_utilities_reference_cache = build_reference_cache(doc)
    yield doc._sbol_utilities_reference_cache
    # Restore the cache to what it was before
    doc._sbol_utilities_reference_cache = old_cache


def find_child(ref: ReferencedURI, cache: Optional[dict[str, sbol3.Identified]] = None):
    """Look up a child object; if it is not found, raise an exception

    :param ref: reference to look up
    :param cache: optional cache of identities to speed lookup
    :returns: object pointed to by reference
    :raises ChildNotFound: if object cannot be retrieved
    """
    if cache is None:
        try:
            doc = ref.parent.document
            cache = doc._sbol_utilities_reference_cache
        except AttributeError:
            # AttributeError means that either the `ref` does not have
            # a parent or the document does not have the cache
            # attribute. In either case, proceed without a cache
            pass
    try:
        return cache[str(ref)]
    except KeyError:
        # KeyError means the item was not found in the cache. Ignore
        # the error and fall through to a lookup below.
        pass
    except TypeError:
        # TypeError probably means the cache object is not subscriptable.
        # Ignore the error and fall through to a lookup below.
        pass
    child = ref.lookup()
    if not child:
        raise ChildNotFound(f'Could not find child object in document: {ref}')
    elif isinstance(child, sbol3.TopLevel):
        raise ValueError(f'Referenced object is not a child object: {ref}')
    return child


def find_top_level(ref: ReferencedURI, cache: Optional[dict[str, sbol3.Identified]] = None):
    """Look up a top-level object; if it is not found, raise an exception

    :param ref: reference to look up
    :param cache: optional cache of identities to speed lookup
    :returns: object pointed to by reference
    :raises TopLevelNotFound: if object cannot be retrieved
    """
    if cache is None:
        try:
            doc = ref.parent.document
            cache = doc._sbol_utilities_reference_cache
        except AttributeError:
            # AttributeError means that either the `ref` does not have
            # a parent or the document does not have the cache
            # attribute. In either case, proceed without a cache
            pass
    try:
        return cache[str(ref)]
    except KeyError:
        # KeyError means the item was not found in the cache. Ignore
        # the error and fall through to a lookup below.
        pass
    except TypeError:
        # TypeError probably means the cache object is not subscriptable.
        # Ignore the error and fall through to a lookup below.
        pass
    top_level = ref.lookup()
    if not top_level:
        raise TopLevelNotFound(f'Could not find top-level object in document: {ref}')
    elif not isinstance(top_level, sbol3.TopLevel):
        raise ValueError(f'Referenced object is not a TopLevel: {ref}')
    return top_level


def toplevel_named(doc: sbol3.Document, name: str) -> Optional[sbol3.TopLevel]:
    """Find the unique TopLevel document object with the given name (rather than displayID or URI)

    :param doc: SBOL document to search
    :param name: name to look for
    :return: object, if found, or None if not
    :raises ValueError: if there are multiple objects with the given name
    """
    found = [o for o in doc.objects if o.name == name]
    if len(found) == 0:
        return None
    elif len(found) == 1:
        return found[0]
    else:
        raise ValueError(f'Name is not unique: {name}')


def filter_top_level(doc: sbol3.Document, filter: Callable[[sbol3.TopLevel], bool]) -> Iterable[sbol3.TopLevel]:
    """Filters and returns iterable of TopLevel Objects in a document,
    which match a criteria set by a callable argument.

    :param doc: SBOL Document to search
    :param filter: Callable acting as filter on List of TopLevel objects
    :return: TopLevel iterator satisfying given filter
    """
    return (obj for obj in doc.objects if filter(obj))


def strip_sbol2_version(identity: str) -> str:
    """Ensure that an SBOL2 or SBOL3 URI is an SBOL3 URI by stripping any SBOL2 version identifier
    from the end to the URI

    :param identity: URI to be sanitized
    :return: URI without terminal version, if any
    """
    last_segment = identity.split('/')[-1]
    try:
        _ = int(last_segment)  # if last segment is a number...
        return identity.rsplit('/', 1)[0]  # ... then return everything else
    except ValueError:  # if last segment was not a number, there is no version to strip
        return identity


# TODO: replace with EDAM format entries when SBOL2 and SBOL3 can be differentiated
GENETIC_DESIGN_FILE_TYPES = {
    'FASTA': {'.fasta', '.fa'},
    'GenBank': {'.genbank', '.gb'},
    'SBOL2': {'.xml'},
    'SBOL3': {sbol3.NTRIPLES: {'.nt'},
              sbol3.RDF_XML: {'.rdf'},
              sbol3.TURTLE: {'.ttl'},
              sbol3.JSONLD: {'.json', '.jsonld'}
              }
}


def design_file_type(name: str) -> Optional[str]:
    """Guess a genetic design file's type from its name

    :param name: file name (path allowed)
    :return: type name (from GENETIC_DESIGN_FILE_TYPES) if known, None if not
    """
    for t, v in GENETIC_DESIGN_FILE_TYPES.items():
        if isinstance(v, set):
            if any(x for x in v if name.endswith(x)):
                return t
        else:  # dictionary
            if any(sub for sub in v.values() if any(x for x in sub if name.endswith(x))):
                return t
    return None


def strip_filetype_suffix(identity: str) -> str:
    """Prettify a URL by stripping standard genetic design file type suffixes off of it

    :param identity: URL to sanitize
    :return: sanitized URL
    """
    extensions = itertools.chain(*((itertools.chain(*v.values()) if isinstance(v, dict) else v)
                                   for v in GENETIC_DESIGN_FILE_TYPES.values()))
    for x in extensions:
        if identity.endswith(x):
            return identity[:-(len(x))]  # TODO: change to removesuffix when python 3.9 is the minimum version
    return identity


def url_to_identity(url: str) -> str:
    """Sanitize a URL string for use as an identity, turning everything after the last "/" to sanitize as a displayId

    :param url: URL to sanitize
    :return: equivalent identity
    """
    split = url.rsplit('/', maxsplit=1)
    return f'{split[0]}/{sbol3.string_to_display_id(split[1])}'


def is_plasmid(obj: Union[sbol3.Component, sbol3.Feature]) -> bool:
    """Check if an SBOL Component or Feature is a plasmid-like structure, i.e., either circular or having a plasmid role

    :param obj: design to be checked
    :return: true if plasmid
    """
    def has_plasmid_role(x):
        # TODO: replace speed-kludge with this proper query after resolution of https://github.com/SynBioDex/tyto/issues/32
        #return any(r for r in x.roles if tyto.SO.plasmid.is_ancestor_of(r) or tyto.SO.vector_replicon.is_ancestor_of(r))
        # speed-kludge alternative:
        plasmid_roles = {tyto.SO.plasmid, tyto.SO.vector_replicon, tyto.SO.plasmid_vector}
        for r in x.roles:
            try:
                regularized = tyto.SO.get_uri_by_term(tyto.SO.get_term_by_uri(r))
                if regularized in plasmid_roles:
                    return True
            except LookupError:
                pass
        return False

    if has_plasmid_role(obj):  # both components and features have roles that can indicate a plasmid type
        return True
    elif isinstance(obj, sbol3.Component) or isinstance(obj, sbol3.LocalSubComponent) or \
            isinstance(obj, sbol3.ExternallyDefined):  # if there's a type, check for circularity
        return sbol3.SO_CIRCULAR in obj.types
    elif isinstance(obj, sbol3.SubComponent):  # if it's a subcomponent, check its definition
        return is_plasmid(find_top_level(obj.instance_of))
    else:
        return False


class SBOL3PassiveVisitor:
    """This base class provides a do-nothing method for every SBOL3 visit type.
    This allows subclasses to override for only the parts they want to act on"""

    def visit_activity(self, _): pass
    def visit_agent(self, _): pass
    def visit_association(self, _): pass
    def visit_attachment(self, _): pass
    def visit_binary_prefix(self, _): pass
    def visit_collection(self, _): pass
    def visit_combinatorial_derivation(self, _): pass
    def visit_component(self, _): pass
    def visit_component_reference(self, _): pass
    def visit_constraint(self, _): pass
    def visit_cut(self, _): pass
    def visit_document(self): pass
    def visit_entire_sequence(self, _): pass
    def visit_experiment(self, _): pass
    def visit_experimental_data(self, _): pass
    def visit_externally_defined(self, _): pass
    def visit_implementation(self, _): pass
    def visit_interaction(self, _): pass
    def visit_interface(self, _): pass
    def visit_local_sub_component(self, _): pass
    def visit_measure(self, _): pass
    def visit_model(self, _): pass
    def visit_participation(self, _): pass
    def visit_plan(self, _): pass
    def visit_prefixed_unit(self, _): pass
    def visit_range(self, _): pass
    def visit_si_prefix(self, _): pass
    def visit_sequence(self, _): pass
    def visit_sequence_feature(self, _): pass
    def visit_singular_unit(self, _): pass
    def visit_sub_component(self, _): pass
    def visit_unit_division(self, _): pass
    def visit_unit_exponentiation(self, _): pass
    def visit_unit_multiplication(self, _): pass
    def visit_usage(self, _): pass
    def visit_variable_feature(self, _): pass


def outgoing_links(doc: sbol3.Document) -> set[URIRef]:
    """Given a document, determine the set of links to objects not in the document

    :param doc: an SBOL document
    :return: set of URIs for objects not contained in the document
    """
    # build a cache and look for all references that cannot be resolved
    def collector(obj: sbol3.Identified):
        # Collect all ReferencedURI values in properties:
        references = []
        for pv in obj.__dict__.values():
            if isinstance(pv, ReferencedObjectList):
                references.extend([v for v in pv if isinstance(v, ReferencedURI)])
            elif isinstance(pv, ReferencedObjectSingleton):
                references.append(pv.get())

        # Check whether or not the references resolve
        for r in references:
            try:
                _ = find_top_level(r)
            except TopLevelNotFound:
                outgoing.add(str(r))
            except ValueError:
                pass  # ignore references to child objects

    outgoing = set()
    with cached_references(doc):
        doc.traverse(collector)
    return outgoing

<<<<<<< HEAD
def find_feature(component:sbol3.Component,f:sbol3.Feature) -> sbol3.Feature:
    """
    find_feature function used for  finding a feature in your component and check
    if this feature has a known identity or not.
    """
    for i in component.features:
        if i.instance_of == f.identity:
            return f'Feature: {f} has a known identity'
=======
def is_circular(obj: Union[sbol3.Component, sbol3.LocalSubComponent, sbol3.ExternallyDefined]) -> bool:
    """Check if an SBOL Component or Feature is circular.
    :param obj: design to be checked
    :return: true if circular
    """    
    return any(n==sbol3.SO_CIRCULAR for n in obj.types)
>>>>>>> 3eed3088
<|MERGE_RESOLUTION|>--- conflicted
+++ resolved
@@ -358,20 +358,10 @@
         doc.traverse(collector)
     return outgoing
 
-<<<<<<< HEAD
-def find_feature(component:sbol3.Component,f:sbol3.Feature) -> sbol3.Feature:
-    """
-    find_feature function used for  finding a feature in your component and check
-    if this feature has a known identity or not.
-    """
-    for i in component.features:
-        if i.instance_of == f.identity:
-            return f'Feature: {f} has a known identity'
-=======
+
 def is_circular(obj: Union[sbol3.Component, sbol3.LocalSubComponent, sbol3.ExternallyDefined]) -> bool:
     """Check if an SBOL Component or Feature is circular.
     :param obj: design to be checked
     :return: true if circular
     """    
-    return any(n==sbol3.SO_CIRCULAR for n in obj.types)
->>>>>>> 3eed3088
+    return any(n==sbol3.SO_CIRCULAR for n in obj.types)