import os
import csv
import math
import sbol3
import rdflib
import logging
from typing import List, Sequence, Union, Optional, Any
from sbol3 import ListProperty, Property
from Bio import SeqIO
from Bio.Seq import Seq
from Bio.SeqRecord import SeqRecord
<<<<<<< HEAD
from Bio.SeqFeature import SeqFeature, FeatureLocation, Reference
=======
from Bio.SeqFeature import CompoundLocation, SeqFeature, FeatureLocation
>>>>>>> 20feb95c
from sbol3.constants import SBOL_SEQUENCE_FEATURE

# Conversion Constants (NOTE: most are placeholding and temporary for now)
TEST_NAMESPACE = "https://test.sbol3.genbank/"
# TODO: Temporarily assuming only dna components to be dealt with in genbank files
COMP_TYPES = [sbol3.SBO_DNA]
# TODO: Temporarily assuming components to only have the engineered_region role
COMP_ROLES = [sbol3.SO_ENGINEERED_REGION]
# TODO: Temporarily encoding sequnce objects in IUPUC mode only
SEQUENCE_ENCODING = sbol3.IUPAC_DNA_ENCODING
# Complete file paths to pass as paramteres for testing
SAMPLE_GENBANK_FILE_1 = os.path.abspath(
    os.path.join(
        os.path.dirname(os.path.realpath(__file__)),
        os.pardir,
        "test/test_files",
        "BBa_J23101.gb",
    )
)
SAMPLE_GENBANK_FILE_2 = os.path.abspath(
    os.path.join(
        os.path.dirname(os.path.realpath(__file__)),
        os.pardir,
        "test/test_files",
        "iGEM_SBOL2_imports.gb",
    )
)
SAMPLE_SBOL3_FILE_1 = os.path.abspath(
    os.path.join(
        os.path.dirname(os.path.realpath(__file__)),
        os.pardir,
        "test/test_files",
        "BBa_J23101_from_genbank_to_sbol3_direct.nt",
    )
)
SAMPLE_SBOL3_FILE_2 = os.path.abspath(
    os.path.join(
        os.path.dirname(os.path.realpath(__file__)),
        os.pardir,
        "test/test_files",
        "iGEM_SBOL2_imports_from_genbank_to_sbol3_direct.nt",
    )
)
GB2SO_MAPPINGS_CSV = os.path.join(
    os.path.dirname(os.path.realpath(__file__)), "gb2so.csv"
)
SO2GB_MAPPINGS_CSV = os.path.join(
    os.path.dirname(os.path.realpath(__file__)), "so2gb.csv"
)


class GenBank_SBOL3_Converter:
    gb2so_map = {}
    so2gb_map = {}
    DEFAULT_SO_TERM = "SO:0000110"
    DEFAULT_GB_TERM = "misc_feature"
    BIO_STRAND_FORWARD = 1
    BIO_STRAND_REVERSE = -1
    DEFAULT_GB_REC_VERSION = 1

    def __init__(self) -> None:
        def build_component_genbank_extension(*, identity, type_uri) -> GenBank_SBOL3_Converter.Component_GenBank_Extension:
            """A builder function to be called by the SBOL3 parser
            when it encounters a Component in an SBOL file.
            :param identity: identity for new component class instance to have
            :param type_uri: type_uri for new component class instance to have
            """
            # `types` is required and not known at build time.
            # Supply a missing value to the constructor, then clear
            # the missing value before returning the built object.
            obj = self.Component_GenBank_Extension(identity=identity, types=[sbol3.PYSBOL3_MISSING], type_uri=type_uri)
            # Remove the placeholder value
            obj.clear_property(sbol3.SBOL_TYPE)
            return obj
        # set up logging
        log_level = logging.INFO
        logging.getLogger().setLevel(level=log_level)
        # Register the builder function so it can be invoked by
        # the SBOL3 parser to build objects with a Component type URI
        sbol3.Document.register_builder(sbol3.SBOL_COMPONENT, build_component_genbank_extension)

    class Component_GenBank_Extension(sbol3.Component):
        """Overrides the sbol3 Component class to include fields to directly read and write 
        extraneous properties of GenBank not storeable in any SBOL3 datafield.
        :extends: sbol3.Component class
        """
        GENBANK_EXTRA_PROPERTY_NS = "http://www.ncbi.nlm.nih.gov/genbank"
        def __init__(self, identity: str, types: Optional[Union[str, Sequence[str]]], **kwargs) -> None:
            # instantiating sbol3 component object
            super().__init__(identity=identity, types=types, **kwargs)
            # Setting properties for GenBank's extraneous properties not settable in any SBOL3 field.
            self.genbank_date          = sbol3.TextProperty(self, f"{self.GENBANK_EXTRA_PROPERTY_NS}#date"    , 0, 1)
            self.genbank_division      = sbol3.TextProperty(self, f"{self.GENBANK_EXTRA_PROPERTY_NS}#division", 0, 1)
            self.genbank_keywords      = sbol3.TextProperty(self, f"{self.GENBANK_EXTRA_PROPERTY_NS}#keywords", 0, 1)
            self.genbank_locus         = sbol3.TextProperty(self, f"{self.GENBANK_EXTRA_PROPERTY_NS}#locus"   , 0, 1)
            self.genbank_molecule_type = sbol3.TextProperty(self, f"{self.GENBANK_EXTRA_PROPERTY_NS}#molecule", 0, 1)
            self.genbank_organism      = sbol3.TextProperty(self, f"{self.GENBANK_EXTRA_PROPERTY_NS}#organism", 0, 1)
            self.genbank_source        = sbol3.TextProperty(self, f"{self.GENBANK_EXTRA_PROPERTY_NS}#source"  , 0, 1)
            # there can be multiple taxonomy, thus upper bound needs to be > 1 in order to use TextListProperty
            self.genbank_taxonomy      = sbol3.TextProperty(self, f"{self.GENBANK_EXTRA_PROPERTY_NS}#taxonomy", 0, math.inf)
            self.genbank_reference_authors = sbol3.TextProperty(self, f"{self.GENBANK_EXTRA_PROPERTY_NS}#reference#authors", 0, math.inf)
            self.genbank_reference_comment = sbol3.TextProperty(self, f"{self.GENBANK_EXTRA_PROPERTY_NS}#reference#comment", 0, math.inf)
            self.genbank_reference_journal = sbol3.TextProperty(self, f"{self.GENBANK_EXTRA_PROPERTY_NS}#reference#journal", 0, math.inf)
            self.genbank_reference_consrtm = sbol3.TextProperty(self, f"{self.GENBANK_EXTRA_PROPERTY_NS}#reference#consrtm", 0, math.inf)
            self.genbank_reference_title = sbol3.TextProperty(self, f"{self.GENBANK_EXTRA_PROPERTY_NS}#reference#title", 0, math.inf)
            self.genbank_reference_medline_id = sbol3.TextProperty(self, f"{self.GENBANK_EXTRA_PROPERTY_NS}#reference#medline_id", 0, math.inf)
            self.genbank_reference_pubmed_id = sbol3.TextProperty(self, f"{self.GENBANK_EXTRA_PROPERTY_NS}#reference#pubmed_id", 0, math.inf)
            # self.genbank_references    = self.ReferenceProperty(self.GENBANK_EXTRA_PROPERTY_NS + "#reference")
        #     self.genbank_references    = self.REFERENCE_Property(self, f"{self.GENBANK_EXTRA_PROPERTY_NS}#reference", 0, 2)
        #
        # class ReferenceProperty:
        #     def __init__(self, GENBANK_EXTRA_PROPERTY_NS: str, Property_Owner: Any) -> None:
        #         self.authors = sbol3.TextProperty(Property_Owner, f"{GENBANK_EXTRA_PROPERTY_NS}#author", 0, 1)
        #         self.comment = sbol3.TextProperty(Property_Owner, f"{GENBANK_EXTRA_PROPERTY_NS}#comment", 0, 1)
        #         self.journal = sbol3.TextProperty(Property_Owner, f"{GENBANK_EXTRA_PROPERTY_NS}#journal", 0, 1)
        #         self.consrtm = sbol3.TextProperty(Property_Owner, f"{GENBANK_EXTRA_PROPERTY_NS}#consrtm", 0, 1)
        #         self.title = sbol3.TextProperty(Property_Owner, f"{GENBANK_EXTRA_PROPERTY_NS}#title", 0, 1)
        #         self.medline_id = sbol3.TextProperty(Property_Owner, f"{GENBANK_EXTRA_PROPERTY_NS}#medline_id", 0, 1)
        #         self.pubmed_id = sbol3.TextProperty(Property_Owner, f"{GENBANK_EXTRA_PROPERTY_NS}#pubmed_id", 0, 1)
        #         # self.location = 
        #        
        #
        # class ReferencePropertyMixin:
        #     def from_user(self, value: Any) -> Union[None, rdflib.Literal]:
        #         if value is None:
        #             return None
        #         # return value
        #         # if not isinstance(value, str):
        #         #     raise TypeError(f'Expecting string, got {type(value)}')
        #         rdflib.PROV
        #         return rdflib.Literal(value)
        #     def to_user(self, value: Any) -> str:
        #         # return str(value)
        #         return str(value)
        # class ReferenceListProperty(ReferencePropertyMixin, ListProperty):
        #     def __init__(self, property_owner: Any, property_uri: str,
        #                  lower_bound: int, upper_bound: int,
        #                  validation_rules: Optional[List] = None,
        #                  initial_value: Optional[str] = None):
        #         super().__init__(property_owner, property_uri,
        #                          lower_bound, upper_bound, validation_rules)
        #         if initial_value is not None:
        #             if isinstance(initial_value, str):
        #                 # Wrap the singleton in a list
        #                 initial_value = [initial_value]
        #             self.set(initial_value)
        # def REFERENCE_Property(self, property_owner: Any, property_uri: str,
        #                  lower_bound: int, upper_bound: Union[int, float],
        #                  validation_rules: Optional[List] = None,
        #                  initial_value: Optional[Union[str, List[str]]] = None
        #                  # ) -> Union[str, list[str], Property]:
        #                  ):
        #     return self.ReferenceListProperty(property_owner, property_uri,
        #                             lower_bound, upper_bound,
        #                             validation_rules, initial_value)

    def create_GB_SO_role_mappings(self, gb2so_csv: str = GB2SO_MAPPINGS_CSV, so2gb_csv: str = SO2GB_MAPPINGS_CSV,
                                   convert_gb2so: bool = True, convert_so2gb: bool = True) -> int:
        """Reads 2 CSV Files containing mappings for converting between GenBank and SO ontologies roles
        :param gb2so_csv: path to read genbank to so conversion csv file
        :param so2gb_csv: path to read so to genbank conversion csv file
        :param convert_gb2so: bool stating whether to read csv for gb2so mappings
        :param convert_so2gb: bool stating whether to read csv for so2gb mappings
        """
        if convert_gb2so:
            logging.info(f"Parsing {gb2so_csv} for GenBank to SO ontology mappings.")
            try:
                with open(gb2so_csv, mode="r") as csv_file:
                    csv_reader = csv.DictReader(csv_file)
                    for row in csv_reader:
                        self.gb2so_map[row["GenBank_Ontology"]] = row["SO_Ontology"]
            except FileNotFoundError:
                logging.error(f"No GenBank to SO Ontology Mapping CSV File Exists!")
                return 0
        if convert_so2gb:
            logging.info(f"Parsing {so2gb_csv} for SO to GenBank ontology mappings.")
            try:
                with open(so2gb_csv, mode="r") as csv_file:
                    csv_reader = csv.DictReader(csv_file)
                    for row in csv_reader:
                        self.so2gb_map[row["SO_Ontology"]] = row["GenBank_Ontology"]
            except FileNotFoundError:
                logging.error(f"No SO to Genbank Ontology Mapping CSV File Exists!")
                return 0
        return 1

    def convert_genbank_to_sbol3(self, gb_file: str, sbol3_file: str = "sbol3.out", namespace: str = TEST_NAMESPACE,
                                 write: bool = False) -> sbol3.Document:
        """Convert a GenBank document on disk into an SBOL3 document
        The GenBank document is parsed using BioPython, and corresponding objects of SBOL3 document are created

        :param gb_file: path to read GenBank file from
        :param sbol3_file: path to write SBOL3 file to, if write set to true
        :param namespace: URIs of Components will be set to {namespace}/{genbank_id},
                          defaults to "https://test.sbol3.genbank/"
        :param write: writes the generated sbol3 document in SORTED_NTRIPLES
                          format to provided sbol3_file path
        :return: SBOL3 document containing converted materials
        """
        # create sbol3 document, and record parser handler for gb file
        sbol3.set_namespace(namespace)
        doc = sbol3.Document()
        # create updated py dict to store mappings between gb and so ontologies
        logging.info(
            "Creating GenBank and SO ontologies mappings for sequence feature roles"
        )
        map_created = self.create_GB_SO_role_mappings(
            gb2so_csv=GB2SO_MAPPINGS_CSV, convert_so2gb=False
        )
        if not map_created:
            # TODO: Need better SBOL3-GenBank specific error classes in future
            raise ValueError(
                "Required CSV data files are not present in your package.\n    Please reinstall the sbol_utilities package.\n \
                Stopping current conversion process.\n    Reverting to legacy converter if new Conversion process is not forced."
            )
        # access records by parsing gb file using SeqIO class
        logging.info(
            f"Parsing Genbank records using SeqIO class.\n    Using GenBank file {gb_file}"
        )
        for record in list(SeqIO.parse(gb_file, "genbank").records):
            # TODO: Currently we assume only linear or circular topology is possible
            logging.info(f"Parsing record - `{record.id}` in genbank file.")
            if record.annotations["topology"] == "linear":
                extra_comp_types = [sbol3.SO_LINEAR]
            else:
                extra_comp_types = [sbol3.SO_CIRCULAR]
            # creating component extended Component class to include GenBank extraneous properties
            comp = self.Component_GenBank_Extension(
                identity=record.name,
                types=COMP_TYPES + extra_comp_types,
                roles=COMP_ROLES,
                description=record.description,
            )
            doc.add(comp)
            # Setting properties for GenBank's extraneous properties not settable in any SBOL3 field.
            # 1. GenBank Record Date
            # TODO: Let it be able to accept date into sbol3.DateTimeProperty() instead
            comp.genbank_date = record.annotations['date']
            # 2. GenBank Record Division
            comp.genbank_division = record.annotations['data_file_division']
            # 3. GenBank Record Keywords
            # TODO: Keywords are a list, need to use another property type
            comp.genbank_keywords = record.annotations['keywords'][0]
            # 4. GenBank Record Locus
            # TODO: BioPython's parsing doesn't explicitly place a "locus" datafield?
            comp.genbank_locus = record.name
            # 5. GenBank Record Molecule Type
            comp.genbank_molecule_type = record.annotations['molecule_type']
            # 6. GenBank Record Organism
            comp.genbank_organism = record.annotations['organism']
            # 7. GenBank Record Source
            comp.genbank_source = record.annotations['source']
            # 8. GenBank Record Taxonomy
            comp.genbank_taxonomy = sorted(record.annotations['taxonomy'])
            # 9. GenBank Record References
            # record_references = []
            # if record.annotations['references']:
            if 'references' in record.annotations:
                for index in range(len(record.annotations['references'])):
                    reference = record.annotations['references'][index]
                    print(reference)
                    comp.genbank_reference_authors.append(f"{index+1}:" + reference.authors)
                    comp.genbank_reference_comment.append(f"{index+1}:" + reference.comment)
                    comp.genbank_reference_journal.append(f"{index+1}:" + reference.journal)
                    comp.genbank_reference_title.append(f"{index+1}:" + reference.title)
                    comp.genbank_reference_consrtm.append(f"{index+1}:" + reference.consrtm)
                    comp.genbank_reference_medline_id.append(f"{index+1}:" + reference.medline_id)
                    comp.genbank_reference_pubmed_id.append(f"{index+1}:" + reference.pubmed_id)
            # comp.genbank_references = record_references
            # print(comp.genbank_reference_authors)
            # TODO: Currently we use a fixed method of encoding (IUPAC)
            seq = sbol3.Sequence(
                identity=record.name + "_sequence",
                elements=str(record.seq.lower()),
                encoding=SEQUENCE_ENCODING,
            )
            doc.add(seq)
            comp.sequences = [seq]
            # Sending out warnings for genbank info not storeable in sbol3
            # TODO: Have them stored as properties for a SBOL3 Component under a different ncbi namespace, as the old converter does.
            for keys in record.annotations:
                logging.warning(
                    f"Extraneous information not storeable in SBOL3 - {keys}: {record.annotations[keys]}"
                )
            if record.features:
                comp.features = []
                for gb_feat in record.features:
                    feat_locations = []
                    logging.info(
                        f"Parsing feature `{gb_feat.qualifiers['label'][0]}` for record `{record.id}`"
                    )
                    for gb_loc in gb_feat.location.parts:
                        # Default orientation is "inline" except if complement is specified via strand
                        feat_loc_orientation = sbol3.SO_FORWARD
                        if gb_loc.strand == -1:
                            feat_loc_orientation = sbol3.SO_REVERSE
                        # create "Range/Cut" FeatureLocation by parsing genbank record location
                        # Create a cut or range as featurelocation depending on whether location is specified as
                        # Cut (eg: "n^n+1", parsed as [n:n] by biopython) or Range (eg: "n..m", parsed as [n:m] by biopython)
                        if gb_loc.start == gb_loc.end:
                            locs = sbol3.Cut(
                                sequence=seq,
                                at=int(gb_loc.start),
                                orientation=feat_loc_orientation,
                            )
                        else:
                            locs = sbol3.Range(
                                sequence=seq,
                                start=int(gb_loc.start),
                                end=int(gb_loc.end),
                                orientation=feat_loc_orientation,
                            )
                        feat_locations.append(locs)
                    # Obtain sequence feature role from gb2so mappings
                    feat_role = sbol3.SO_NS[:-3]
                    if self.gb2so_map.get(gb_feat.type):
                        feat_role += self.gb2so_map[gb_feat.type]
                    else:
                        logging.warning(f"Feature type: `{gb_feat.type}` for feature: `{gb_feat.qualifiers['label'][0]}` of record: `{record.name}` has no corresponding ontology term for SO, using the default SO term, {self.DEFAULT_SO_TERM}")
                        feat_role += self.DEFAULT_SO_TERM
                    feat_orientation = sbol3.SO_FORWARD
                    if gb_feat.strand == -1:
                        feat_orientation = sbol3.SO_REVERSE
                    feat = sbol3.SequenceFeature(
                        locations=feat_locations,
                        roles=[feat_role],
                        name=gb_feat.qualifiers["label"][0],
                        orientation=feat_orientation
                    )
                    comp.features.append(feat)
        if write:
            logging.info(
                f"Writing created sbol3 document to disk in sorted ntriples format.\n    With path {sbol3_file}"
            )
            doc.write(fpath=sbol3_file, file_format=sbol3.SORTED_NTRIPLES)
        return doc

    def convert_sbol3_to_genbank(self, sbol3_file: str, doc: sbol3.Document = None, gb_file: str = "genbank.out",
                                 write: bool = False) -> List[SeqRecord]:
        """Convert a SBOL3 document on disk into a GenBank document
        The GenBank document is made using an array of SeqRecords using BioPython, by parsing SBOL3 objects

        :param sbol3_file: path to read SBOL3 file from
        :param gb_file: path to write GenBank file to, if write set to true
        :param write: writes the generated genbank document to provided path
        :return: Array of SeqRecord objects which comprise the generated GenBank document
        """
        if not doc:
            doc = sbol3.Document()
            doc.read(sbol3_file)
        seq_records = []
        logging.info(
            "Creating GenBank and SO ontologies mappings for sequence feature roles"
        )
        # create updated py dict to store mappings between gb and so ontologies
        map_created = self.create_GB_SO_role_mappings(
            so2gb_csv=SO2GB_MAPPINGS_CSV, convert_gb2so=False
        )
        if not map_created:
            # TODO: Need better SBOL3-GenBank specific error classes in future
            raise ValueError(
                f"Required CSV data files are not present in your package.\n    Please reinstall the sbol_utilities package.\n \
                Stopping current conversion process.\n    Reverting to legacy converter if new Conversion process is not forced."
            )
        # consider sbol3 objects which are components
        logging.info(f"Parsing SBOL3 Document components using SBOL3 Document: \n{doc}")
        for obj in doc.objects:
            if isinstance(obj, sbol3.Component):
                logging.info(f"Parsing component - `{obj.display_id}` in sbol3 document.")
                # NOTE: A single component/record cannot have multiple sequences
                seq = None # If no sequence is found for a component
                if obj.sequences and len(obj.sequences) == 1:
                    obj_seq = doc.find(obj.sequences[0])
                    seq = Seq(obj_seq.elements.upper())
                elif len(obj.sequences) > 1:
                    raise ValueError(f"Component `{obj.display_id}` of given SBOL3 document has more than 1 sequnces (`{len(obj.sequences)}`). This is invalid; a component may only have 1 or 0 sequences.")
                # TODO: "Version" annotation information currently not stored when converted genbank to sbol3
                seq_rec = SeqRecord(
                    seq=seq,
                    id=obj.display_id,
                    description=obj.description,
                    name=obj.display_id,
                )
                # Resetting extraneous genbank properties from extended component-genbank class
                # TODO: check if these fields are actually getting reset; apparently they are still using defaults
                if isinstance(obj, self.Component_GenBank_Extension):
                    # 1. GenBank Record Date
                    seq_rec.annotations['date'] = obj.genbank_date
                    # 2. GenBank Record Division
                    seq_rec.annotations['data_file_division'] = obj.genbank_division
                    # 3. GenBank Record Keywords
                    # TODO: Keywords are a list, need to use another property type
                    # seq_rec.annotations['keywords'] = obj.genbank_keywords
                    # 4. GenBank Record Locus
                    # TODO: No explicit way to set locus via BioPython?
                    # 5. GenBank Record Molecule Type
                    seq_rec.annotations['molecule_type'] = obj.genbank_molecule_type
                    # 6. GenBank Record Organism
                    seq_rec.annotations['organism'] = obj.genbank_organism
                    # 7. GenBank Record Source
                    # FIXME: Apparently, if a default source was used during in the GenBank file
                    #        during conversion of GenBank -> SBOL, component.genbank_source is "", 
                    #        and while plugging it back in during conversion of SBOL -> GenBank, it
                    #        simply prints "", whereas the default "." should have been printed
                    if obj.genbank_source != "": seq_rec.annotations['source'] = obj.genbank_source
                    # 8. GenBank Record taxonomy
                    # FIXME: Even though component.genbank_taxonomy is stored in sorted order, it 
                    #        becomes unsorted while retrieving from the sbol file
                    seq_rec.annotations['taxonomy'] = sorted(list(obj.genbank_taxonomy))
                    # 9. GenBank Record References
                    record_references = []
                    list(obj.genbank_reference_authors).sort(key=lambda value: value.split(":", 1)[0])
                    list(obj.genbank_reference_comment).sort(key=lambda value: value.split(":", 1)[0])
                    list(obj.genbank_reference_title).sort(key=lambda value: value.split(":", 1)[0])
                    list(obj.genbank_reference_journal).sort(key=lambda value: value.split(":", 1)[0])
                    list(obj.genbank_reference_consrtm).sort(key=lambda value: value.split(":", 1)[0])
                    list(obj.genbank_reference_pubmed_id).sort(key=lambda value: value.split(":", 1)[0])
                    list(obj.genbank_reference_medline_id).sort(key=lambda value: value.split(":", 1)[0])
                    for index in range(len(obj.genbank_reference_journal)):
                        reference = Reference()
                        reference.authors = list(obj.genbank_reference_authors)[index].split(":", 1)[1]
                        reference.comment = list(obj.genbank_reference_comment)[index].split(":", 1)[1]
                        reference.journal = list(obj.genbank_reference_journal)[index].split(":", 1)[1]
                        reference.title = list(obj.genbank_reference_title)[index].split(":", 1)[1]
                        reference.consrtm = list(obj.genbank_reference_consrtm)[index].split(":", 1)[1]
                        reference.medline_id = list(obj.genbank_reference_medline_id)[index].split(":", 1)[1]
                        reference.pubmed_id = list(obj.genbank_reference_pubmed_id)[index].split(":", 1)[1]
                        record_references.append(reference)
                    seq_rec.annotations['references'] = record_references

                # TODO: hardcoded molecule_type as DNA, derivation?
                seq_rec.annotations["molecule_type"] = "DNA"
                # TODO: hardcoded topology as linear, derivation?
                seq_rec.annotations["topology"] = "linear"
                # TODO: temporalily hardcoding version as "1"
                # FIXME: Version still not being displayed on record's VERSION
                seq_rec.annotations["sequence_version"] = self.DEFAULT_GB_REC_VERSION
                seq_rec_features = []
                if obj.features:
                    feat_order = {}
                    # converting all sequence features
                    for obj_feat in obj.features:
                        # TODO: Also add ability to parse subcomponent feature type
                        # Note: Currently we only parse sequence features from sbol3 to genbank
                        if isinstance(obj_feat, sbol3.SequenceFeature):
                            logging.info(
                                f"Parsing feature `{obj_feat.name}` for component `{obj.display_id}`"
                            )
                            # TODO: There may be multiple locations for a feature from sbol3; 
                            #       add ability to parse them into a single genbank feature
                            feat_loc_parts = []
                            feat_loc_object = None
                            feat_loc_positions = []
                            feat_strand = self.BIO_STRAND_FORWARD
                            for obj_feat_loc in obj_feat.locations:
                                feat_strand = self.BIO_STRAND_FORWARD
                                # feature strand value which denotes orientation of the location of the feature
                                # By default its 1 for SO_FORWARD orientation of sbol3 feature location, and -1 for SO_REVERSE
                                if obj_feat_loc.orientation == sbol3.SO_REVERSE:
                                    feat_strand = self.BIO_STRAND_REVERSE
                                elif obj_feat_loc.orientation != sbol3.SO_FORWARD:
                                    raise ValueError(f"Location orientation: `{obj_feat_loc.orientation}` for feature: `{obj_feat.name}` of component: `{obj.display_id}` is not a valid orientation.\n Valid orientations are `{sbol3.SO_FORWARD}`, `{sbol3.SO_REVERSE}`")
                                # TODO: Raise custom converter class ERROR for `else:`
                                feat_loc_object = FeatureLocation(
                                    start=obj_feat_loc.start,
                                    end=obj_feat_loc.end,
                                    strand=feat_strand,
                                )
                                feat_loc_parts.append(feat_loc_object)
                            # sort feature locations lexicographically internally first
                            # NOTE: If the feature location has an outer "complement" location operator, the sort needs to be in reverse order
                            if obj_feat.orientation == sbol3.SO_REVERSE:
                                feat_loc_parts.sort(key=lambda loc: (loc.start, loc.end), reverse=True)
                            else:
                                feat_loc_parts.sort(key=lambda loc: (loc.start, loc.end))
                            for loc in feat_loc_parts:
                                feat_loc_positions += [loc.start, loc.end]
                            if len(feat_loc_parts) > 1:
                                feat_loc_object = CompoundLocation(parts=feat_loc_parts, operator="join")
                            elif len(feat_loc_parts) == 1:
                                feat_loc_object = feat_loc_parts[0]
                            # action to perform if no location found?
                            # else:

                            # FIXME: order of features not same as original genbank doc?
                            obj_feat_role = obj_feat.roles[0]
                            # NOTE: The so2gb.csv data file has rows of format 'SO:xxxxxxx,<GenBank_Term>', 
                            # and the obj_feat_role returns the URI (i.e 'https://identifiers.org/SO:xxxxxx').
                            # The slicing and subtracting is done to obtain the 'SO:xxxxxxx' portion from the URI.
                            obj_feat_role = obj_feat_role[
                                obj_feat_role.index(":", 6) - 2 :
                            ]
                            # Obtain sequence feature role from so2gb mappings
                            feat_role = self.DEFAULT_GB_TERM
                            if self.so2gb_map.get(obj_feat_role):
                                feat_role = self.so2gb_map[obj_feat_role]
                            else:
                                logging.warning(f"Feature role: `{obj_feat_role}` for feature: `{obj_feat}` of component: `{obj.display_id}` has no corresponding ontology term for GenBank, using the default GenBank term, {self.DEFAULT_GB_TERM}")
                            # create sequence feature object with label qualifier
                            # TODO: feat_strand value ambiguous in case of mulitple locations?
                            feat = SeqFeature(
                                location=feat_loc_object, strand=feat_strand, type=feat_role
                            )
                            feat_order[feat] = feat_loc_positions
                            if obj_feat.name:
                                feat.qualifiers["label"] = obj_feat.name
                            # add feature to list of features
                            seq_rec_features.append(feat)
                # Sort features based on feature location start/end, lexicographically
                seq_rec_features.sort(key=lambda feat: feat_order[feat])
                seq_rec.features = seq_rec_features
                seq_records.append(seq_rec)
        # writing generated genbank document to disk at path provided
        if write:
            logging.info(
                f"Writing created genbank file to disk.\n    With path {gb_file}"
            )
            SeqIO.write(seq_records, gb_file, "genbank")
        return seq_records


# Currently we don't parse input for gb and sbol3 files (hardcoded)
def main():
    converter = GenBank_SBOL3_Converter()
    converter.convert_genbank_to_sbol3(
<<<<<<< HEAD
        gb_file="test.gb", sbol3_file="sbol.nt", write=True
=======
        gb_file="sequence2_modified.gb", sbol3_file="sbol.nt", write=True
>>>>>>> 20feb95c
    )
    converter.convert_sbol3_to_genbank(sbol3_file="sbol.nt", write=True)


if __name__ == "__main__":
    main()<|MERGE_RESOLUTION|>--- conflicted
+++ resolved
@@ -9,11 +9,7 @@
 from Bio import SeqIO
 from Bio.Seq import Seq
 from Bio.SeqRecord import SeqRecord
-<<<<<<< HEAD
-from Bio.SeqFeature import SeqFeature, FeatureLocation, Reference
-=======
-from Bio.SeqFeature import CompoundLocation, SeqFeature, FeatureLocation
->>>>>>> 20feb95c
+from Bio.SeqFeature import SeqFeature, FeatureLocation, Reference, CompoundLocation
 from sbol3.constants import SBOL_SEQUENCE_FEATURE
 
 # Conversion Constants (NOTE: most are placeholding and temporary for now)
@@ -533,20 +529,3 @@
             )
             SeqIO.write(seq_records, gb_file, "genbank")
         return seq_records
-
-
-# Currently we don't parse input for gb and sbol3 files (hardcoded)
-def main():
-    converter = GenBank_SBOL3_Converter()
-    converter.convert_genbank_to_sbol3(
-<<<<<<< HEAD
-        gb_file="test.gb", sbol3_file="sbol.nt", write=True
-=======
-        gb_file="sequence2_modified.gb", sbol3_file="sbol.nt", write=True
->>>>>>> 20feb95c
-    )
-    converter.convert_sbol3_to_genbank(sbol3_file="sbol.nt", write=True)
-
-
-if __name__ == "__main__":
-    main()