--- conflicted
+++ resolved
@@ -114,34 +114,18 @@
         # Register the builder function so it can be invoked by
         # the SBOL3 parser to build objects with a Component type URI
         sbol3.Document.register_builder(sbol3.SBOL_COMPONENT, build_component_genbank_extension)
-<<<<<<< HEAD
         # Register the buildre function for custom reference properties
-        sbol3.Document.register_builder(self.CustomReferenceProperty.CUSTOM_REFERENCE_NS, build_custom_reference_property)
+        sbol3.Document.register_builder(self.CustomReferenceProperty.CUSTOM_REFERENCE_NS, 
+                                        build_custom_reference_property)
         # Register the buildre function for custom structured comment properties
-        sbol3.Document.register_builder(self.CustomStructuredCommentProperty.CUSTOM_STRUCTURED_COMMENT_NS, build_custom_structured_comment_property)
+        sbol3.Document.register_builder(
+            self.CustomStructuredCommentProperty.CUSTOM_STRUCTURED_COMMENT_NS, 
+            build_custom_structured_comment_property)
         # Register the builder function so it can be invoked by
         # the SBOL3 parser to build objects with a SequenceFeature type URI
         sbol3.Document.register_builder(sbol3.SBOL_SEQUENCE_FEATURE, build_feature_qualifiers_extension)
         # Register the builder function so it can be invoked by
         # the SBOL3 parser to build objects with a Location type URI
-=======
-        # # Register the builder function so it can be invoked by
-        # # the SBOL3 parser to build objects with a SequenceFeature type URI
-        sbol3.Document.register_builder(sbol3.SBOL_SEQUENCE_FEATURE, build_feature_qualifiers_extension)
-        # Register the buildre function for custom reference properties
-        sbol3.Document.register_builder(self.CustomReferenceProperty.CUSTOM_REFERENCE_NS,
-                                        build_custom_reference_property)
-        # Register the buildre function for custom structured comment properties
-        sbol3.Document.register_builder(
-            self.CustomStructuredCommentProperty.CUSTOM_STRUCTURED_COMMENT_NS, 
-            build_custom_structured_comment_property)
-        # # # Register the builder function so it can be invoked by
-        # # # the SBOL3 parser to build objects with a Range type URI
-        # sbol3.Document.register_builder(sbol3.SBOL_RANGE, build_range_extension)
-        # # Register the builder function so it can be invoked by
-        # # the SBOL3 parser to build objects with a Location type URI
-        # sbol3.Document.register_builder(sbol3.SBOL_LOCATION, build_location_extension)
->>>>>>> 8119bac7
         sbol3.Document.register_builder(self.Location_GenBank_Extension.GENBANK_RANGE_NS, build_location_extension)
 
 
@@ -206,23 +190,6 @@
             self.qualifier_value = sbol3.TextProperty(self, f"{self.GENBANK_FEATURE_QUALIFIER_NS}#value", 0, math.inf)
 
 
-<<<<<<< HEAD
-=======
-    # class Range_GenBank_Extension(sbol3.Range):
-    #     """Overrides the sbol3 Range class to include fields to store the
-    #     start and end position types (AfterPostion / BeforePosition / ExactPosition).
-    #     :extends: sbol3.Range class
-    #     """
-    #     GENBANK_RANGE_NS = "http://www.ncbi.nlm.nih.gov/genbank#locationPosition"
-    #     def __init__(self, sequence: sbol3.Sequence = sbol3.Sequence("autoCreatedSequence"), start: int = 0, end: int = 0, **kwargs) -> None:
-    #         # instantiating sbol3 SequenceFeature object
-    #         super().__init__(sequence = sequence, start = start, end = end, **kwargs)
-    #         # Setting properties for GenBank's location position not settable in any SBOL3 field.
-    #         self.start_position = sbol3.IntProperty(self, f"{self.GENBANK_RANGE_NS}#start", 0, 1)
-    #         self.end_position   = sbol3.IntProperty(self, f"{self.GENBANK_RANGE_NS}#end"  , 0, 1)
-
-
->>>>>>> 8119bac7
     class Location_GenBank_Extension(sbol3.Location):
         """Overrides the sbol3 Location class to include fields to store the
         start and end position types (AfterPostion / BeforePosition / ExactPosition).
