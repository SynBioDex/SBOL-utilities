from setuptools import setup

setup(name='sbol-utilities',
      description='SBOL utilities',
      long_description='SBOL-utilities is a collection of scripts and functions for manipulating SBOL 3 data that '
                       'can be imported as packages or run from the command line.',
      long_description_content_type='text/markdown',
      url='https://github.com/SynBioDex/SBOL-utilities',
      license='MIT License',
      version='1.0a17',
      # See https://pypi.python.org/pypi?%3Aaction=list_classifiers
      classifiers=[
            # How mature is this project? Common values are
            #   3 - Alpha
            #   4 - Beta
            #   5 - Production/Stable
            'Development Status :: 3 - Alpha',

            # Indicate who your project is intended for
            'Intended Audience :: Developers',

            # Pick your license as you wish (should match "license" above)
            'License :: OSI Approved :: MIT License',

            # Specify the Python versions you support here. In particular, ensure
            # that you indicate whether you support Python 2, Python 3 or both.
            'Programming Language :: Python :: 3 :: Only',
            'Programming Language :: Python :: 3.7',
            'Programming Language :: Python :: 3.8',
            'Programming Language :: Python :: 3.9',
            'Programming Language :: Python :: 3.10'
      ],
      # What does your project relate to?
      keywords='synthetic biology',
      install_requires=[
            'sbol3>=1.0b11',
            'sbol2>=1.4',
            'rdflib>=6.2',
            'biopython',
            'graphviz',
<<<<<<< HEAD
            'tyto==1.2.1',  # unpin after resolution of https://github.com/SynBioDex/tyto/issues/71
=======
            'tyto>=1.4',
>>>>>>> 0c2a4942
            'openpyxl',
            'sbol_factory>=1.0'
            ],
      extras_require={  # requirements for development
          'dev': ['pytest', 'interrogate']
      },
      entry_points={
            'console_scripts': ['excel-to-sbol=sbol_utilities.excel_to_sbol:main',
                                'graph-sbol=sbol_utilities.graph_sbol:main',
                                'sbol-expand-derivations=sbol_utilities.expand_combinatorial_derivations:main',
                                'sbol-calculate-sequences=sbol_utilities.calculate_sequences:main',
                                'sbol-converter=sbol_utilities.conversion:main',
                                'sbol2to3=sbol_utilities.conversion:sbol2to3',
                                'sbol3to2=sbol_utilities.conversion:sbol3to2',
                                'sbol2genbank=sbol_utilities.conversion:sbol2genbank',
                                'sbol2fasta=sbol_utilities.conversion:sbol2fasta',
                                'genbank2sbol=sbol_utilities.conversion:genbank2sbol',
                                'fasta2sbol=sbol_utilities.conversion:fasta2sbol',
                                'sbol-diff=sbol_utilities.sbol_diff:main',
                                'sbol-define-module=sbol_utilities.define_module:main']
      },
      packages=['sbol_utilities'],
      package_data={'sbol_utilities': ['sbolgraph-standalone.js',
                                       'sep_054_extension.ttl']},
      include_package_data=True
      )<|MERGE_RESOLUTION|>--- conflicted
+++ resolved
@@ -38,11 +38,7 @@
             'rdflib>=6.2',
             'biopython',
             'graphviz',
-<<<<<<< HEAD
-            'tyto==1.2.1',  # unpin after resolution of https://github.com/SynBioDex/tyto/issues/71
-=======
             'tyto>=1.4',
->>>>>>> 0c2a4942
             'openpyxl',
             'sbol_factory>=1.0'
             ],
