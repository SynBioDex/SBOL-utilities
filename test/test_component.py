--- conflicted
+++ resolved
@@ -7,15 +7,9 @@
 import sbol3
 import tyto
 
-<<<<<<< HEAD
 from sbol_utilities.component import contained_components, contains, add_feature, add_interaction, constitutive, \
     regulate, order, in_role, all_in_role, ensure_singleton_feature, by_roles, by_types, is_dna_part
 from sbol_utilities.helper_functions import filter_top_level
-=======
-from sbol_utilities.component import contained_components, contains, add_feature, add_interaction, \
-    constitutive, \
-    regulate, order, in_role, all_in_role, ensure_singleton_feature, is_dna_part
->>>>>>> da733727
 from sbol_utilities.component import dna_component_with_sequence, rna_component_with_sequence, \
     protein_component_with_sequence, media, functional_component, promoter, rbs, cds, terminator, \
     protein_stability_element, gene, operator, engineered_region, mrna, transcription_factor, \
