import unittest
import filecmp
import sbol3
import os
from pathlib import Path
from helpers import copy_to_tmp
from sbol_utilities.sbol_diff import doc_diff
from sbol_utilities.sbol3_genbank_conversion import (
    GenBank_SBOL3_Converter,
    TEST_NAMESPACE,
)


class TestGenBankSBOL3(unittest.TestCase):
    # Create converter instance
    converter = GenBank_SBOL3_Converter()

    def _test_genbank_to_sbol3(self, sample_sbol3_file: Path, sample_genbank_file: Path):
        """Helper method to test conversion of a given GenBank file to SBOL3 using new converter.
        :param SAMPLE_SBOL3_FILE: Path of expected SBOL3 converted file
        :param SAMPLE_GENBANK_FILE: Path of given GenBank file to convert
        """
        test_output_sbol3 = str(sample_sbol3_file) + ".test"
        # Don't write to file for testing, we directly compare sbol documents
        test_output_sbol3 = self.converter.convert_genbank_to_sbol3(
            str(sample_genbank_file),
            test_output_sbol3,
            namespace=TEST_NAMESPACE,
            write=False,
        )
        sbol3_file_1 = sbol3.Document()
        sbol3_file_1.read(
            location=str(sample_sbol3_file), file_format=sbol3.SORTED_NTRIPLES
        )
        assert not doc_diff(
            test_output_sbol3, sbol3_file_1
        ), f"Converted SBOL3 file: {test_output_sbol3} not identical to expected file: {sample_sbol3_file}"
    
    def _test_sbol3_to_genbank(self, sample_sbol3_file: Path, sample_genbank_file: Path):
        """Helper method to test conversion of a given SBOL3 file to GenBank using new converter.
        :param SAMPLE_SBOL3_FILE: Path of given SBOL3 file to convert
        :param SAMPLE_GENBANK_FILE: Path of expected GenBank converted file 
        """
        # create tmp directory to store generated genbank file in for comparison
        tmp_sub = copy_to_tmp(package=[str(sample_sbol3_file)])
        doc3 = sbol3.Document()
        doc3.read(str(sample_sbol3_file))
        # Convert to GenBank and check contents
        outfile = os.path.join(tmp_sub, str(sample_genbank_file).split("/")[-1] + ".test")
        self.converter.convert_sbol3_to_genbank(
            sbol3_file=None, doc=doc3, gb_file=outfile, write=True
        )
        comparison_file = str(sample_genbank_file)
        assert filecmp.cmp(
            outfile, comparison_file
        ), f"Converted GenBank file {outfile} is not identical to expected file {comparison_file}"

    def _test_round_trip_genbank(self, sample_genbank_file: Path):
        """Helper method to test conversion of a given GenBank file to SBOL3 and then back to GenBank 
        and confirm the final file is exactly the same as the initial provided file.
        :param SAMPLE_GENBANK_FILE: Path of given GenBank file to round trip test
        """
        sbol3.set_namespace(TEST_NAMESPACE)
        test_output_sbol3 = str(sample_genbank_file) + ".nt"
        # Don't write to file for testing, we directly compare sbol documents
        test_output_sbol3 = self.converter.convert_genbank_to_sbol3(
            str(sample_genbank_file),
            test_output_sbol3,
            namespace=TEST_NAMESPACE,
            write=False,
        )
        # create tmp directory to store generated genbank file in for comparison
        tmp_sub = copy_to_tmp(package=[str(sample_genbank_file)])
        # Convert to GenBank and check contents
        outfile = os.path.join(tmp_sub, str(sample_genbank_file).split("/")[-1] + ".test")
        self.converter.convert_sbol3_to_genbank(
            sbol3_file=None, doc=test_output_sbol3, gb_file=outfile, write=True
        )
        comparison_file = str(sample_genbank_file)
        assert filecmp.cmp(
            outfile, comparison_file
        ), f"Converted GenBank file {outfile} is not identical to expected file {comparison_file}"

    def test_gbtosbol3_1(self):
        """Test conversion of a simple genbank file with a single sequence"""
        genbank_file = Path(__file__).parent / "test_files" / "BBa_J23101.gb"
        sbol3_file = (
            Path(__file__).parent
            / "test_files"
            / "sbol3_genbank_conversion"
            / "BBa_J23101_from_genbank_to_sbol3_direct.nt"
        )
        sbol3.set_namespace(TEST_NAMESPACE)
        self._test_genbank_to_sbol3(sample_sbol3_file=sbol3_file, sample_genbank_file=genbank_file)

    def test_gbtosbol3_2(self):
        """Test conversion of a simple genbank file with a multiple sequence with multiple features"""
        genbank_file = (
            Path(__file__).parent / "test_files" / "iGEM_SBOL2_imports.gb"
        )
        sbol3_file = (
            Path(__file__).parent
            / "test_files"
            / "sbol3_genbank_conversion"
            / "iGEM_SBOL2_imports_from_genbank_to_sbol3_direct.nt"
        )
        sbol3.set_namespace(TEST_NAMESPACE)
        self._test_genbank_to_sbol3(sample_sbol3_file=sbol3_file, sample_genbank_file=genbank_file)

    def test_sbol3togb_1(self):
        """Test ability to convert from SBOL3 to GenBank using new converter"""
        genbank_file = (
            Path(__file__).parent / "test_files" / "sbol3_genbank_conversion" / "BBa_J23101_from_sbol3_direct.gb"
        )
        sbol3_file = (
            Path(__file__).parent
            / "test_files"
            / "sbol3_genbank_conversion"
            / "BBa_J23101_from_genbank_to_sbol3_direct.nt"
        )
        self._test_sbol3_to_genbank(sample_sbol3_file=sbol3_file, sample_genbank_file=genbank_file)

    def test_sbol3togb_2(self):
        """Test ability to convert from SBOL3 to GenBank with multiple records/features using new converter"""
        genbank_file = (
            Path(__file__).parent / "test_files" / "sbol3_genbank_conversion" / "iGEM_SBOL2_imports_from_sbol3_direct.gb"
        )
        sbol3_file = (
            Path(__file__).parent
            / "test_files"
            / "sbol3_genbank_conversion"
            / "iGEM_SBOL2_imports_from_genbank_to_sbol3_direct.nt"
        )
        self._test_sbol3_to_genbank(sample_sbol3_file=sbol3_file, sample_genbank_file=genbank_file)

    def test_round_trip_extra_properties(self):
        """Test ability to produce same genbank file on round trip when original genbank file has non standard
        values for extraneous properties
        """
        genbank_file = (
            Path(__file__).parent / "test_files" / "sbol3_genbank_conversion" / "test_extra_properties.gb"
        )
        self._test_round_trip_genbank(genbank_file)

    def test_round_trip_multiple_loc_feat(self):
        """Test ability to produce same genbank file on round trip when original genbank file has multiple 
        locations on a feature
        """
        genbank_file = (
            Path(__file__).parent / "test_files" / "sbol3_genbank_conversion" / "multiple_feature_locations.gb"
        )
        self._test_round_trip_genbank(genbank_file)

    def test_ignoring_sbol_properties(self):
        """Test ability to ignore SBOL3 properties, which can't be parsed to their corresponding GenBank fields
        while converting from SBOL3 to GenBank
        """
        # this test file contains only components, sequences and attachments as it's top level objects
        sbol3_file = (
            Path(__file__).parent / "test_files" / "sbol3_genbank_conversion" / "ignoring_sbol_properties.nt"
        )
        # create tmp directory to store generated genbank file in for comparison
        tmp_sub = copy_to_tmp(package=[str(sbol3_file)])
        doc3 = sbol3.Document()
        doc3.read(str(sbol3_file))
        # Convert to GenBank and check contents
        outfile = os.path.join(tmp_sub, str(sbol3_file).split("/")[-1] + ".test")
        res = self.converter.convert_sbol3_to_genbank(
            sbol3_file=None, doc=doc3, gb_file=outfile, write=True
        )
        # since the test sbol3 file contains components, sequences and attachments, and only components and sequences will
        # be parsed and converted to be stored in the genbank file, the attachment object should have a "False" status of conversion
        for top_level_object in res["status"]:
            if isinstance(top_level_object, sbol3.Component) or isinstance(top_level_object, sbol3.Sequence):
                assert res["status"][top_level_object] == True
            elif isinstance(top_level_object, sbol3.Attachment):
                assert res["status"][top_level_object] == False
            else:
                assert res["status"][top_level_object] == False

    def test_round_trip_all_testfiles(self):
        test_file_dir = Path(__file__).parent / 'test_files'
        for genbank_file in test_file_dir.glob('*.gb'):
<<<<<<< HEAD
            self._test_round_trip_genbank(Path(genbank_file))

=======
            self._test_round_trip_genbank(genbank_file)
    
>>>>>>> 5c1dc1d3

if __name__ == "__main__":
    unittest.main()<|MERGE_RESOLUTION|>--- conflicted
+++ resolved
@@ -181,13 +181,8 @@
     def test_round_trip_all_testfiles(self):
         test_file_dir = Path(__file__).parent / 'test_files'
         for genbank_file in test_file_dir.glob('*.gb'):
-<<<<<<< HEAD
-            self._test_round_trip_genbank(Path(genbank_file))
-
-=======
             self._test_round_trip_genbank(genbank_file)
     
->>>>>>> 5c1dc1d3
 
 if __name__ == "__main__":
     unittest.main()