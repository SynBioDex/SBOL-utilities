--- conflicted
+++ resolved
@@ -151,13 +151,6 @@
         )
         self._test_round_trip_genbank(genbank_file)
 
-<<<<<<< HEAD
-    def test_round_trip_all_testfiles(self):
-        test_file_dir = Path(__file__).parent / 'test_files'
-        for genbank_file in test_file_dir.glob('*.gb'):
-            self._test_round_trip_genbank(Path(genbank_file))
-    
-=======
     def test_ignoring_sbol_properties(self):
         """Test ability to ignore SBOL3 properties, which can't be parsed to their corresponding GenBank fields
         while converting from SBOL3 to GenBank
@@ -185,7 +178,11 @@
             else:
                 assert res["status"][top_level_object] == False
 
->>>>>>> 35104d3a
+    def test_round_trip_all_testfiles(self):
+        test_file_dir = Path(__file__).parent / 'test_files'
+        for genbank_file in test_file_dir.glob('*.gb'):
+            self._test_round_trip_genbank(Path(genbank_file))
+
 
 if __name__ == "__main__":
     unittest.main()