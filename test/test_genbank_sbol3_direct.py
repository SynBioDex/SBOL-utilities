--- conflicted
+++ resolved
@@ -218,7 +218,6 @@
         )
         self._test_round_trip_genbank(genbank_file)
     
-<<<<<<< HEAD
     def test_feature_location_types(self):
         """Test ability to correctly convert genbank test files in the iGEM distribution which have 
         different FeatureLocation types like BeforePosition / AfterPosition / ExactPosition.
@@ -231,7 +230,7 @@
         )
         sbol3.set_namespace(self.converter.TEST_NAMESPACE)
         self._test_genbank_to_sbol3(sample_sbol3_file=sbol3_file, sample_genbank_file=genbank_file)
-=======
+
     def test_dblink_property(self):
         """Test ability to correctly round trip genbank test files in the iGEM distribution which have 
         the DB_LINK (or 'dbxrefs' in biopython) property.
@@ -240,7 +239,6 @@
             Path(__file__).parent / "test_files" / "sbol3_genbank_conversion" / "test_dblink_property.gb"
         )
         self._test_round_trip_genbank(genbank_file)
->>>>>>> 7a1d52b6
     
     # def test_round_trip_all_iGEM(self):
     #     test_file_dir = Path(__file__).parent.parent / 'iGEM'
